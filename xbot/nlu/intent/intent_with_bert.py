import os
import json
from typing import Any

from xbot.util.nlu_util import NLU
from xbot.gl import DEFAULT_MODEL_PATH
from xbot.util.path import get_root_path, get_config_path, get_data_path
from xbot.util.download import download_from_url
from data.crosswoz.data_process.nlu_intent_dataloader import Dataloader
from data.crosswoz.data_process.nlu_intent_postprocess import recover_intent
import re
import torch
from torch import nn
from transformers import BertModel

def recover_intent_predict(dataloader, intent_logits):
    das = []
    # aa = intent_logits[1]

    max_index = torch.argsort(intent_logits,descending=True).numpy()
    for j in max_index[0:5]:
        intent, domain, slot, value = re.split(r'\+', dataloader.id2intent[j])
        das.append([intent, domain, slot, value])
    return das
    # for j in range(dataloader.intent_dim):
    #     if intent_logits[j] > 0:
    #         intent, domain, slot, value = re.split(r'\+', dataloader.id2intent[j])
    #         das.append([intent, domain, slot, value])
class IntentWithBert(nn.Module):
    """Intent Classification with Bert"""

    def _forward_unimplemented(self, *input: Any) -> None:
        pass

    def __init__(self, model_config, device, intent_dim, intent_weight=None):
        super(IntentWithBert, self).__init__()
        # count of intent
        self.intent_num_labels = intent_dim
        # init intent weight
        self.intent_weight = intent_weight if intent_weight is not None else torch.tensor([1.] * intent_dim)
        # gpu
        self.device = device

        # load pretrain model from model hub
        self.bert = BertModel.from_pretrained(model_config['pretrained_weights'])
        self.dropout = nn.Dropout(model_config['dropout'])
        self.context = model_config['context']
        self.finetune = model_config['finetune']
        self.context_grad = model_config['context_grad']
        self.hidden_units = model_config['hidden_units']
        if self.hidden_units > 0:
            if self.context:
                self.intent_hidden = nn.Linear(2 * self.bert.config.hidden_size, self.hidden_units)
                self.intent_classifier = nn.Linear(self.hidden_units, self.intent_num_labels)
            else:
                self.intent_hidden = nn.Linear(self.bert.config.hidden_size, self.hidden_units)
                self.intent_classifier = nn.Linear(self.hidden_units, self.intent_num_labels)
            nn.init.xavier_uniform_(self.intent_hidden.weight)
        else:
            if self.context:
                self.intent_classifier = nn.Linear(self.bert.config.hidden_size, self.intent_num_labels)
            else:
                self.intent_classifier = nn.Linear(self.bert.config.hidden_size, self.intent_num_labels)
        nn.init.xavier_uniform_(self.intent_classifier.weight)

        # Binary Cross Entropy
        self.intent_loss_fct = torch.nn.BCEWithLogitsLoss(pos_weight=self.intent_weight)

    def forward(self, word_seq_tensor, word_mask_tensor, intent_tensor=None):
        if not self.finetune:
            self.bert.eval()
            with torch.no_grad():  # torch.no_grad() 是一个上下文管理器，被该语句 wrap 起来的部分将不会track 梯度。
                outputs = self.bert(input_ids=word_seq_tensor,
                                    attention_mask=word_mask_tensor)
        else:  # 更新参数
            outputs = self.bert(input_ids=word_seq_tensor,
                                attention_mask=word_mask_tensor)
        pooled_output = outputs[1]

        if self.hidden_units > 0:
            pooled_output = nn.functional.relu(self.intent_hidden(self.dropout(pooled_output)))

        pooled_output = self.dropout(pooled_output)
        intent_logits = self.intent_classifier(pooled_output)

        intent_loss = None
        if intent_tensor is not None:
            intent_loss = self.intent_loss_fct(intent_logits, intent_tensor)
        return intent_logits, intent_loss


class IntentWithBertPredictor(NLU):
    """NLU Intent Classification with Bert 预测器"""

    default_model_config = 'crosswoz_all_context_nlu_intent.json'
    default_model_name = 'pytorch-intent-with-bert.pt'
    default_model_url = 'http://qiw2jpwfc.hn-bkt.clouddn.com/pytorch-intent-with-bert.pt'

    def __init__(self):
        # path
        root_path = get_root_path()

        config_file = os.path.join(get_config_path(), IntentWithBertPredictor.default_model_config)

        # load config
        config = json.load(open(config_file))
        device = config['DEVICE']

        # load intent vocabulary and dataloader
        intent_vocab = json.load(open(os.path.join(get_data_path(),
                                                   'crosswoz/nlu_intent_data/intent_vocab.json'),
                                      encoding='utf-8'))
        dataloader = Dataloader(intent_vocab=intent_vocab,
                                pretrained_weights=config['model']['pretrained_weights'])
        # load best model
        best_model_path = os.path.join(DEFAULT_MODEL_PATH, IntentWithBertPredictor.default_model_name)
        if not os.path.exists(best_model_path):
            download_from_url(IntentWithBertPredictor.default_model_url,
                              best_model_path)
        model = IntentWithBert(config['model'], device, dataloader.intent_dim)
        try:
            model.load_state_dict(torch.load(os.path.join(DEFAULT_MODEL_PATH,
                                                          IntentWithBertPredictor.default_model_name),
                                             map_location='cpu'))
        except Exception as e:
            print(e)

        # cpu process
        model.to("cpu")
        model.eval()
        self.model = model
        self.dataloader = dataloader
        print(f"{best_model_path} loaded - {best_model_path}")

    def predict(self, utterance, context=list()):
        # utterance
        ori_word_seq = self.dataloader.tokenizer.tokenize(utterance)
        # tag
        ori_tag_seq = ['O'] * len(ori_word_seq)
        intents = []

        batch_data = [[ori_word_seq, ori_tag_seq, intents]]
        pad_batch = self.dataloader.pad_batch(batch_data)
        pad_batch = tuple(t.to('cpu') for t in pad_batch)
        word_seq_tensor, intent_tensor, word_mask_tensor = pad_batch
        # inference
        intent_logits = self.model(word_seq_tensor, word_mask_tensor)
        # postprocess
        print(intent_logits[0][0].shape)
<<<<<<< HEAD

        intent = recover_intent(self.dataloader, intent_logits[0][0])
        print(len(intent))
=======
        intent = recover_intent_predict(self.dataloader, intent_logits[0][0])
>>>>>>> 5fea4145
        return intent


if __name__ == '__main__':
    nlu = IntentWithBertPredictor()
    print(nlu.predict("北京布提克精品酒店酒店是什么类型，有健身房吗？"))<|MERGE_RESOLUTION|>--- conflicted
+++ resolved
@@ -147,13 +147,7 @@
         intent_logits = self.model(word_seq_tensor, word_mask_tensor)
         # postprocess
         print(intent_logits[0][0].shape)
-<<<<<<< HEAD
-
-        intent = recover_intent(self.dataloader, intent_logits[0][0])
-        print(len(intent))
-=======
         intent = recover_intent_predict(self.dataloader, intent_logits[0][0])
->>>>>>> 5fea4145
         return intent
 
 
